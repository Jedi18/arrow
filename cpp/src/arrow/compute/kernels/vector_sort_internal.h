// Licensed to the Apache Software Foundation (ASF) under one
// or more contributor license agreements.  See the NOTICE file
// distributed with this work for additional information
// regarding copyright ownership.  The ASF licenses this file
// to you under the Apache License, Version 2.0 (the
// "License"); you may not use this file except in compliance
// with the License.  You may obtain a copy of the License at
//
//   http://www.apache.org/licenses/LICENSE-2.0
//
// Unless required by applicable law or agreed to in writing,
// software distributed under the License is distributed on an
// "AS IS" BASIS, WITHOUT WARRANTIES OR CONDITIONS OF ANY
// KIND, either express or implied.  See the License for the
// specific language governing permissions and limitations
// under the License.

#pragma once

#include <algorithm>
#include <cmath>
#include <cstdint>
#include <functional>

#include "arrow/array.h"
#include "arrow/compute/api_vector.h"
#include "arrow/compute/kernels/chunked_internal.h"
#include "arrow/table.h"
#include "arrow/type.h"
#include "arrow/type_traits.h"

namespace arrow {
namespace compute {
namespace internal {

// Visit all physical types for which sorting is implemented.
#define VISIT_SORTABLE_PHYSICAL_TYPES(VISIT) \
  VISIT(BooleanType)                         \
  VISIT(Int8Type)                            \
  VISIT(Int16Type)                           \
  VISIT(Int32Type)                           \
  VISIT(Int64Type)                           \
  VISIT(UInt8Type)                           \
  VISIT(UInt16Type)                          \
  VISIT(UInt32Type)                          \
  VISIT(UInt64Type)                          \
  VISIT(FloatType)                           \
  VISIT(DoubleType)                          \
  VISIT(BinaryType)                          \
  VISIT(LargeBinaryType)                     \
  VISIT(FixedSizeBinaryType)                 \
  VISIT(Decimal128Type)                      \
  VISIT(Decimal256Type)

// NOTE: std::partition is usually faster than std::stable_partition.

struct NonStablePartitioner {
  template <typename Predicate>
  uint64_t* operator()(uint64_t* indices_begin, uint64_t* indices_end, Predicate&& pred) {
    return std::partition(indices_begin, indices_end, std::forward<Predicate>(pred));
  }
};

struct StablePartitioner {
  template <typename Predicate>
  uint64_t* operator()(uint64_t* indices_begin, uint64_t* indices_end, Predicate&& pred) {
    return std::stable_partition(indices_begin, indices_end,
                                 std::forward<Predicate>(pred));
  }
};

template <typename TypeClass, typename Enable = void>
struct NullTraits {
  using has_null_like_values = std::false_type;
};

template <typename TypeClass>
struct NullTraits<TypeClass, enable_if_physical_floating_point<TypeClass>> {
  using has_null_like_values = std::true_type;
};

template <typename TypeClass>
using has_null_like_values = typename NullTraits<TypeClass>::has_null_like_values;

// Compare two values, taking NaNs into account

template <typename Type, typename Enable = void>
struct ValueComparator;

template <typename Type>
struct ValueComparator<Type, enable_if_t<!has_null_like_values<Type>::value>> {
  template <typename Value>
  static int Compare(const Value& left, const Value& right, SortOrder order,
                     NullPlacement null_placement) {
    int compared;
    if (left == right) {
      compared = 0;
    } else if (left > right) {
      compared = 1;
    } else {
      compared = -1;
    }
    if (order == SortOrder::Descending) {
      compared = -compared;
    }
    return compared;
  }
};

template <typename Type>
struct ValueComparator<Type, enable_if_t<has_null_like_values<Type>::value>> {
  template <typename Value>
  static int Compare(const Value& left, const Value& right, SortOrder order,
                     NullPlacement null_placement) {
    const bool is_nan_left = std::isnan(left);
    const bool is_nan_right = std::isnan(right);
    if (is_nan_left && is_nan_right) {
      return 0;
    } else if (is_nan_left) {
      return null_placement == NullPlacement::AtStart ? -1 : 1;
    } else if (is_nan_right) {
      return null_placement == NullPlacement::AtStart ? 1 : -1;
    }
    int compared;
    if (left == right) {
      compared = 0;
    } else if (left > right) {
      compared = 1;
    } else {
      compared = -1;
    }
    if (order == SortOrder::Descending) {
      compared = -compared;
    }
    return compared;
  }
};

template <typename Type, typename Value>
int CompareTypeValues(const Value& left, const Value& right, SortOrder order,
                      NullPlacement null_placement) {
  return ValueComparator<Type>::Compare(left, right, order, null_placement);
}

struct NullPartitionResult {
  uint64_t* non_nulls_begin;
  uint64_t* non_nulls_end;
  uint64_t* nulls_begin;
  uint64_t* nulls_end;

  uint64_t* overall_begin() const { return std::min(nulls_begin, non_nulls_begin); }

  uint64_t* overall_end() const { return std::max(nulls_end, non_nulls_end); }

  int64_t non_null_count() const { return non_nulls_end - non_nulls_begin; }

  int64_t null_count() const { return nulls_end - nulls_begin; }

  static NullPartitionResult NoNulls(uint64_t* indices_begin, uint64_t* indices_end,
                                     NullPlacement null_placement) {
    if (null_placement == NullPlacement::AtStart) {
      return {indices_begin, indices_end, indices_begin, indices_begin};
    } else {
      return {indices_begin, indices_end, indices_end, indices_end};
    }
  }

  static NullPartitionResult NullsOnly(uint64_t* indices_begin, uint64_t* indices_end,
                                       NullPlacement null_placement) {
    if (null_placement == NullPlacement::AtStart) {
      return {indices_end, indices_end, indices_begin, indices_end};
    } else {
      return {indices_begin, indices_begin, indices_begin, indices_end};
    }
  }

  static NullPartitionResult NullsAtEnd(uint64_t* indices_begin, uint64_t* indices_end,
                                        uint64_t* midpoint) {
    DCHECK_GE(midpoint, indices_begin);
    DCHECK_LE(midpoint, indices_end);
    return {indices_begin, midpoint, midpoint, indices_end};
  }

  static NullPartitionResult NullsAtStart(uint64_t* indices_begin, uint64_t* indices_end,
                                          uint64_t* midpoint) {
    DCHECK_GE(midpoint, indices_begin);
    DCHECK_LE(midpoint, indices_end);
    return {midpoint, indices_end, indices_begin, midpoint};
  }
};

// Move nulls (not null-like values) to end of array.
//
// `offset` is used when this is called on a chunk of a chunked array
template <typename Partitioner>
NullPartitionResult PartitionNullsOnly(uint64_t* indices_begin, uint64_t* indices_end,
                                       const Array& values, int64_t offset,
                                       NullPlacement null_placement) {
  if (values.null_count() == 0) {
    return NullPartitionResult::NoNulls(indices_begin, indices_end, null_placement);
  }
  Partitioner partitioner;
  if (null_placement == NullPlacement::AtStart) {
    auto nulls_end = partitioner(
        indices_begin, indices_end,
        [&values, &offset](uint64_t ind) { return values.IsNull(ind - offset); });
    return NullPartitionResult::NullsAtStart(indices_begin, indices_end, nulls_end);
  } else {
    auto nulls_begin = partitioner(
        indices_begin, indices_end,
        [&values, &offset](uint64_t ind) { return !values.IsNull(ind - offset); });
    return NullPartitionResult::NullsAtEnd(indices_begin, indices_end, nulls_begin);
  }
}

// Move non-null null-like values to end of array.
//
// `offset` is used when this is called on a chunk of a chunked array
template <typename ArrayType, typename Partitioner>
enable_if_t<!has_null_like_values<typename ArrayType::TypeClass>::value,
            NullPartitionResult>
PartitionNullLikes(uint64_t* indices_begin, uint64_t* indices_end,
                   const ArrayType& values, int64_t offset,
                   NullPlacement null_placement) {
  return NullPartitionResult::NoNulls(indices_begin, indices_end, null_placement);
}

template <typename ArrayType, typename Partitioner>
enable_if_t<has_null_like_values<typename ArrayType::TypeClass>::value,
            NullPartitionResult>
PartitionNullLikes(uint64_t* indices_begin, uint64_t* indices_end,
                   const ArrayType& values, int64_t offset,
                   NullPlacement null_placement) {
  Partitioner partitioner;
  if (null_placement == NullPlacement::AtStart) {
    auto null_likes_end =
        partitioner(indices_begin, indices_end, [&values, &offset](uint64_t ind) {
          return std::isnan(values.GetView(ind - offset));
        });
    return NullPartitionResult::NullsAtStart(indices_begin, indices_end, null_likes_end);
  } else {
    auto null_likes_begin =
        partitioner(indices_begin, indices_end, [&values, &offset](uint64_t ind) {
          return !std::isnan(values.GetView(ind - offset));
        });
    return NullPartitionResult::NullsAtEnd(indices_begin, indices_end, null_likes_begin);
  }
}

// Move nulls to end of array.
//
// `offset` is used when this is called on a chunk of a chunked array
template <typename ArrayType, typename Partitioner>
NullPartitionResult PartitionNulls(uint64_t* indices_begin, uint64_t* indices_end,
                                   const ArrayType& values, int64_t offset,
                                   NullPlacement null_placement) {
  // Partition nulls at start (resp. end), and null-like values just before (resp. after)
  NullPartitionResult p = PartitionNullsOnly<Partitioner>(indices_begin, indices_end,
                                                          values, offset, null_placement);
  NullPartitionResult q = PartitionNullLikes<ArrayType, Partitioner>(
      p.non_nulls_begin, p.non_nulls_end, values, offset, null_placement);
  return NullPartitionResult{q.non_nulls_begin, q.non_nulls_end,
                             std::min(q.nulls_begin, p.nulls_begin),
                             std::max(q.nulls_end, p.nulls_end)};
}

//
// Null partitioning on chunked arrays
//

template <typename Partitioner>
NullPartitionResult PartitionNullsOnly(uint64_t* indices_begin, uint64_t* indices_end,
                                       const ChunkedArrayResolver& resolver,
                                       int64_t null_count, NullPlacement null_placement) {
  if (null_count == 0) {
    return NullPartitionResult::NoNulls(indices_begin, indices_end, null_placement);
  }
  Partitioner partitioner;
  if (null_placement == NullPlacement::AtStart) {
    auto nulls_end = partitioner(indices_begin, indices_end, [&](uint64_t ind) {
      const auto chunk = resolver.Resolve<Array>(ind);
      return chunk.IsNull();
    });
    return NullPartitionResult::NullsAtStart(indices_begin, indices_end, nulls_end);
  } else {
    auto nulls_begin = partitioner(indices_begin, indices_end, [&](uint64_t ind) {
      const auto chunk = resolver.Resolve<Array>(ind);
      return !chunk.IsNull();
    });
    return NullPartitionResult::NullsAtEnd(indices_begin, indices_end, nulls_begin);
  }
}

template <typename ArrayType, typename Partitioner>
enable_if_t<!has_null_like_values<typename ArrayType::TypeClass>::value,
            NullPartitionResult>
PartitionNullLikes(uint64_t* indices_begin, uint64_t* indices_end,
                   const ChunkedArrayResolver& resolver, NullPlacement null_placement) {
  return NullPartitionResult::NoNulls(indices_begin, indices_end, null_placement);
}

template <typename ArrayType, typename Partitioner>
enable_if_t<has_null_like_values<typename ArrayType::TypeClass>::value,
            NullPartitionResult>
PartitionNullLikes(uint64_t* indices_begin, uint64_t* indices_end,
                   const ChunkedArrayResolver& resolver, NullPlacement null_placement) {
  Partitioner partitioner;
  if (null_placement == NullPlacement::AtStart) {
    auto null_likes_end = partitioner(indices_begin, indices_end, [&](uint64_t ind) {
      const auto chunk = resolver.Resolve<ArrayType>(ind);
      return std::isnan(chunk.Value());
    });
    return NullPartitionResult::NullsAtStart(indices_begin, indices_end, null_likes_end);
  } else {
    auto null_likes_begin = partitioner(indices_begin, indices_end, [&](uint64_t ind) {
      const auto chunk = resolver.Resolve<ArrayType>(ind);
      return !std::isnan(chunk.Value());
    });
    return NullPartitionResult::NullsAtEnd(indices_begin, indices_end, null_likes_begin);
  }
}

template <typename ArrayType, typename Partitioner>
NullPartitionResult PartitionNulls(uint64_t* indices_begin, uint64_t* indices_end,
                                   const ChunkedArrayResolver& resolver,
                                   int64_t null_count, NullPlacement null_placement) {
  // Partition nulls at start (resp. end), and null-like values just before (resp. after)
  NullPartitionResult p = PartitionNullsOnly<Partitioner>(
      indices_begin, indices_end, resolver, null_count, null_placement);
  NullPartitionResult q = PartitionNullLikes<ArrayType, Partitioner>(
      p.non_nulls_begin, p.non_nulls_end, resolver, null_placement);
  return NullPartitionResult{q.non_nulls_begin, q.non_nulls_end,
                             std::min(q.nulls_begin, p.nulls_begin),
                             std::max(q.nulls_end, p.nulls_end)};
}

struct MergeImpl {
  using MergeNullsFunc = std::function<void(uint64_t* nulls_begin, uint64_t* nulls_middle,
                                            uint64_t* nulls_end, uint64_t* temp_indices,
                                            int64_t null_count)>;

  using MergeNonNullsFunc =
      std::function<void(uint64_t* range_begin, uint64_t* range_middle,
                         uint64_t* range_end, uint64_t* temp_indices)>;

  MergeImpl(NullPlacement null_placement, MergeNullsFunc&& merge_nulls,
            MergeNonNullsFunc&& merge_non_nulls)
      : null_placement_(null_placement),
        merge_nulls_(std::move(merge_nulls)),
        merge_non_nulls_(std::move(merge_non_nulls)) {}

  Status Init(ExecContext* ctx, int64_t temp_indices_length) {
    ARROW_ASSIGN_OR_RAISE(
        temp_buffer_,
        AllocateBuffer(sizeof(int64_t) * temp_indices_length, ctx->memory_pool()));
    temp_indices_ = reinterpret_cast<uint64_t*>(temp_buffer_->mutable_data());
    return Status::OK();
  }

  NullPartitionResult Merge(const NullPartitionResult& left,
                            const NullPartitionResult& right, int64_t null_count) const {
    if (null_placement_ == NullPlacement::AtStart) {
      return MergeNullsAtStart(left, right, null_count);
    } else {
      return MergeNullsAtEnd(left, right, null_count);
    }
  }

  NullPartitionResult MergeNullsAtStart(const NullPartitionResult& left,
                                        const NullPartitionResult& right,
                                        int64_t null_count) const {
    // Input layout:
    // [left nulls .... left non-nulls .... right nulls .... right non-nulls]
    DCHECK_EQ(left.nulls_end, left.non_nulls_begin);
    DCHECK_EQ(left.non_nulls_end, right.nulls_begin);
    DCHECK_EQ(right.nulls_end, right.non_nulls_begin);

    // Mutate the input, stably, to obtain the following layout:
    // [left nulls .... right nulls .... left non-nulls .... right non-nulls]
    std::rotate(left.non_nulls_begin, right.nulls_begin, right.nulls_end);

    const auto p = NullPartitionResult::NullsAtStart(
        left.nulls_begin, right.non_nulls_end,
        left.nulls_begin + left.null_count() + right.null_count());

    // If the type has null-like values (such as NaN), ensure those plus regular
    // nulls are partitioned in the right order.  Note this assumes that all
    // null-like values (e.g. NaN) are ordered equally.
    if (p.null_count()) {
      merge_nulls_(p.nulls_begin, p.nulls_begin + left.null_count(), p.nulls_end,
                   temp_indices_, null_count);
    }

    // Merge the non-null values into temp area
    DCHECK_EQ(right.non_nulls_begin - p.non_nulls_begin, left.non_null_count());
    DCHECK_EQ(p.non_nulls_end - right.non_nulls_begin, right.non_null_count());
    if (p.non_null_count()) {
      merge_non_nulls_(p.non_nulls_begin, right.non_nulls_begin, p.non_nulls_end,
                       temp_indices_);
    }
    return p;
  }

  NullPartitionResult MergeNullsAtEnd(const NullPartitionResult& left,
                                      const NullPartitionResult& right,
                                      int64_t null_count) const {
    // Input layout:
    // [left non-nulls .... left nulls .... right non-nulls .... right nulls]
    DCHECK_EQ(left.non_nulls_end, left.nulls_begin);
    DCHECK_EQ(left.nulls_end, right.non_nulls_begin);
    DCHECK_EQ(right.non_nulls_end, right.nulls_begin);

    // Mutate the input, stably, to obtain the following layout:
    // [left non-nulls .... right non-nulls .... left nulls .... right nulls]
    std::rotate(left.nulls_begin, right.non_nulls_begin, right.non_nulls_end);

    const auto p = NullPartitionResult::NullsAtEnd(
        left.non_nulls_begin, right.nulls_end,
        left.non_nulls_begin + left.non_null_count() + right.non_null_count());

    // If the type has null-like values (such as NaN), ensure those plus regular
    // nulls are partitioned in the right order.  Note this assumes that all
    // null-like values (e.g. NaN) are ordered equally.
    if (p.null_count()) {
      merge_nulls_(p.nulls_begin, p.nulls_begin + left.null_count(), p.nulls_end,
                   temp_indices_, null_count);
    }

    // Merge the non-null values into temp area
    DCHECK_EQ(left.non_nulls_end - p.non_nulls_begin, left.non_null_count());
    DCHECK_EQ(p.non_nulls_end - left.non_nulls_end, right.non_null_count());
    if (p.non_null_count()) {
      merge_non_nulls_(p.non_nulls_begin, left.non_nulls_end, p.non_nulls_end,
                       temp_indices_);
    }
    return p;
  }

 private:
  NullPlacement null_placement_;
  MergeNullsFunc merge_nulls_;
  MergeNonNullsFunc merge_non_nulls_;
  std::unique_ptr<Buffer> temp_buffer_;
  uint64_t* temp_indices_ = nullptr;
};

// TODO make this usable if indices are non trivial on input
// (see ConcreteRecordBatchColumnSorter)
// `offset` is used when this is called on a chunk of a chunked array
using ArraySortFunc = std::function<NullPartitionResult(
    uint64_t* indices_begin, uint64_t* indices_end, const Array& values, int64_t offset,
    const ArraySortOptions& options)>;

Result<ArraySortFunc> GetArraySorter(const DataType& type);

<<<<<<< HEAD
class NestedValuesComparator {
 public:
  // StructArray Compare overload
  int Compare(StructArray const& array, uint64_t field_index, uint64_t offset,
              uint64_t leftrowidx, uint64_t rightrowidx) {
    std::shared_ptr<Array> field = array.field(static_cast<int>(field_index));
    return comparators_[field_index]->Compare(*field, offset, leftrowidx, rightrowidx);
  }

  // StructArray Prepare overload
  Status Prepare(StructArray const& array) {
    auto fields = array.fields();
    for (auto field = fields.begin(); field != fields.end(); field++) {
      std::shared_ptr<DataType> physical_type = GetPhysicalType((*field)->type());
      NestedComparatorFactory comparator_factory = NestedComparatorFactory();
      std::shared_ptr<NestedValueComparator> current_field_comparator;
      ARROW_ASSIGN_OR_RAISE(
          current_field_comparator,
          NestedComparatorFactory().MakeFieldComparator(*physical_type));
      comparators_.push_back(current_field_comparator);
    }
    return Status::OK();
  }

  // Table Compare overload
  int Compare(Table const& table, uint64_t field_index, uint64_t offset,
              uint64_t leftrowidx, uint64_t rightrowidx) {
    std::shared_ptr<ChunkedArray> field = table.column(static_cast<int>(field_index));
    return comparators_[field_index]->Compare(*field, offset, leftrowidx, rightrowidx);
  }

  // Table Prepare overload
  Status Prepare(Table const& array) {
    auto fields = array.columns();
    for (auto field = fields.begin(); field != fields.end(); field++) {
      std::shared_ptr<DataType> physical_type = GetPhysicalType((*field)->type());
      NestedComparatorFactory comparator_factory = NestedComparatorFactory();
      std::shared_ptr<NestedValueComparator> current_field_comparator;
      ARROW_ASSIGN_OR_RAISE(
          current_field_comparator,
          NestedComparatorFactory().MakeFieldComparator(*physical_type));
      comparators_.push_back(current_field_comparator);
    }
    return Status::OK();
  }

  // RecordBatch Compare overload
  int Compare(RecordBatch const& batch, uint64_t field_index, uint64_t offset,
              uint64_t leftrowidx, uint64_t rightrowidx) {
    std::shared_ptr<Array> field = batch.column(static_cast<int>(field_index));
    return comparators_[field_index]->Compare(*field, offset, leftrowidx, rightrowidx);
  }

  // RecordBatch Prepare overload
  Status Prepare(RecordBatch const& batch) {
    auto fields = batch.columns();
    for (auto field = fields.begin(); field != fields.end(); field++) {
      std::shared_ptr<DataType> physical_type = GetPhysicalType((*field)->type());
      NestedComparatorFactory comparator_factory = NestedComparatorFactory();
      std::shared_ptr<NestedValueComparator> current_field_comparator;
      ARROW_ASSIGN_OR_RAISE(
          current_field_comparator,
          NestedComparatorFactory().MakeFieldComparator(*physical_type));
      comparators_.push_back(current_field_comparator);
    }
    return Status::OK();
  }

 private:
  struct NestedValueComparator {
    virtual int Compare(Array const& array, uint64_t offset, uint64_t leftidx,
                        uint64_t rightidx) = 0;

    virtual int Compare(ChunkedArray const& array, uint64_t offset, uint64_t leftidx,
                        uint64_t rightidx) = 0;

    virtual ~NestedValueComparator() = default;
  };

  template <typename Type>
  struct ConcreteNestedValueComparator : NestedValueComparator {
    using FieldArrayType = typename TypeTraits<Type>::ArrayType;
    using GetView = GetViewType<Type>;

    virtual int Compare(Array const& array, uint64_t offset, uint64_t leftidx,
                        uint64_t rightidx) {
      const FieldArrayType& values = checked_cast<const FieldArrayType&>(array);
      auto left_value = GetView::LogicalValue(values.GetView(leftidx - offset));
      auto right_value = GetView::LogicalValue(values.GetView(rightidx - offset));
      if (left_value == right_value)
        return 0;
      else if (left_value < right_value)
        return -1;
      else
        return 1;
    }

    virtual int Compare(ChunkedArray const& chunked_array, uint64_t offset,
                        uint64_t leftidx, uint64_t rightidx) {
      using Val = decltype(GetView::LogicalValue(
          checked_cast<const FieldArrayType&>(chunked_array.chunk(0)).GetView(0)));
      Val l_value = 0, r_value = 0;

      int n_chunks = chunked_array.num_chunks();
      for (int i = 0; i < n_chunks; i++) {
        auto chunk = chunked_array.chunk(i);
        if (leftidx < static_cast<uint64_t>(chunk->length())) {
          const FieldArrayType& values = checked_cast<const FieldArrayType&>(*chunk);
          l_value = GetView::LogicalValue(values.GetView(leftidx));
          break;
        }
        leftidx -= chunk->length();
      }

      for (int i = 0; i < n_chunks; i++) {
        auto chunk = chunked_array.chunk(i);
        if (rightidx < static_cast<uint64_t>(chunk->length())) {
          const FieldArrayType& values = checked_cast<const FieldArrayType&>(*chunk);
          r_value = GetView::LogicalValue(values.GetView(rightidx));
          break;
        }
        rightidx -= chunk->length();
      }

      if (l_value == r_value)
        return 0;
      else if (l_value < r_value)
        return -1;
      else
        return 1;
    }
  };

  /**
   * Internal use factory whose purpose is to detect the right type
   * of comparator that should be built to be able to compare two
   * nested values in the same field or column
   */
  struct NestedComparatorFactory {
    Result<std::shared_ptr<NestedValueComparator>> MakeFieldComparator(
        DataType const& physical_type) {
      RETURN_NOT_OK(VisitTypeInline(physical_type, this));
      DCHECK_NE(current_field_comparator_, nullptr);
      return std::move(current_field_comparator_);
    }

#define VISIT(TYPE) \
  Status Visit(const TYPE& type) { return VisitGeneric(type); }

    VISIT_SORTABLE_PHYSICAL_TYPES(VISIT)
#undef VISIT

    Status Visit(const DataType& type) {
      return Status::TypeError("Unsupported type for NestedComparatorFactory: ",
                               type.ToString());
    }

    template <typename Type>
    Status VisitGeneric(const Type&) {
      current_field_comparator_ = std::shared_ptr<NestedValueComparator>(
          new ConcreteNestedValueComparator<Type>());
      return Status::OK();
    }

    std::shared_ptr<NestedValueComparator> current_field_comparator_;
  };

  std::vector<std::shared_ptr<NestedValueComparator>> comparators_;
};
=======
Status SortChunkedArray(ExecContext* ctx, uint64_t* indices_begin, uint64_t* indices_end,
                        const ChunkedArray& values, SortOrder sort_order,
                        NullPlacement null_placement);
>>>>>>> 4c2294c7

}  // namespace internal
}  // namespace compute
}  // namespace arrow<|MERGE_RESOLUTION|>--- conflicted
+++ resolved
@@ -453,7 +453,10 @@
 
 Result<ArraySortFunc> GetArraySorter(const DataType& type);
 
-<<<<<<< HEAD
+Status SortChunkedArray(ExecContext* ctx, uint64_t* indices_begin, uint64_t* indices_end,
+                        const ChunkedArray& values, SortOrder sort_order,
+                        NullPlacement null_placement);
+
 class NestedValuesComparator {
  public:
   // StructArray Compare overload
@@ -623,11 +626,6 @@
 
   std::vector<std::shared_ptr<NestedValueComparator>> comparators_;
 };
-=======
-Status SortChunkedArray(ExecContext* ctx, uint64_t* indices_begin, uint64_t* indices_end,
-                        const ChunkedArray& values, SortOrder sort_order,
-                        NullPlacement null_placement);
->>>>>>> 4c2294c7
 
 }  // namespace internal
 }  // namespace compute
